"""Copyright 2015 Google Inc. All Rights Reserved.

Licensed under the Apache License, Version 2.0 (the "License");
you may not use this file except in compliance with the License.
You may obtain a copy of the License at

    http://www.apache.org/licenses/LICENSE-2.0

Unless required by applicable law or agreed to in writing, software
distributed under the License is distributed on an "AS IS" BASIS,
WITHOUT WARRANTIES OR CONDITIONS OF ANY KIND, either express or implied.
See the License for the specific language governing permissions and
limitations under the License.


A class to hold device attributes.

This class is used by the Cloud Print Logo Certification tool, to hold the
attributes of a device. Before the device attributes are fully populated,
the methods GetDeviceDetails and GetDeviceCDD must be run.
"""

import json

from _common import Extract
from _config import Constants
from _cpslib import GCPService
from _jsonparser import JsonParser
from _privet import Privet
from _transport import Transport


class Device(object):
  """The basic device object."""

<<<<<<< HEAD
  def __init__(self, auth_token, model=None):
    """Initialize a device object.

    Args:
      auth_token: string, auth_token of authenicated user.
=======
  def __init__(self, logger, chromedriver, model=None, privet_port=None):
    """Initialize a device object.

    Args:
      logger: initialized logger object.
      chromedriver: initialized chromedriver object.
>>>>>>> 93ca520c
      model: string, unique model or name of device.
      privet_port: integer, tcp port devices uses for Privet protocol.
    """
    if model:
      self.model = model
    else:
      self.model = Constants.PRINTER['MODEL']
<<<<<<< HEAD
    self.auth_token = auth_token
    self.logger = _log.GetLogger('LogoCert')
    self.ipv4 = Constants.PRINTER['IP']
    self.port = Constants.PRINTER['PORT']
    self.dev_id = None
    self.name = None
    self.gcp = GCPService(auth_token)
=======
    self.logger = logger
    self.cd = chromedriver
    self.cloudprintmgr = CloudPrintMgr(logger, chromedriver)
    self.ipv4 = Constants.PRINTER['IP']
    if privet_port:
      self.port = privet_port
    else:
      self.port = Constants.PRINTER['PORT']
    self.name = Constants.PRINTER['NAME']
>>>>>>> 93ca520c
    self.status = None
    self.messages = {}
    self.details = {}
    self.error_state = False
    self.warning_state = False
    self.cdd = {}
    self.info = None

    self.url = 'http://%s:%s' % (self.ipv4, self.port)
    self.logger.info('Device URL: %s', self.url)
    self.transport = Transport(logger)
    self.jparser = JsonParser(logger)
    self.headers = None
    self.privet = Privet(logger)
    self.privet_url = self.privet.SetPrivetUrls(self.ipv4, self.port)
    self.GetPrivetInfo()

  def GetPrivetInfo(self):
    self.privet_info = {}
    response = self.transport.HTTPReq(self.privet_url['info'],
                                      headers=self.privet.headers_empty)
    info = self.jparser.Read(response['data'])
    if info['json']:
      for key in info:
        self.privet_info[key] = info[key]
        self.logger.debug('Privet Key: %s', key)
        self.logger.debug('Value: %s', info[key])
        self.logger.debug('--------------------------')
      if 'x-privet-token' in info:
        self.headers = {'X-Privet-Token': str(info['x-privet-token'])}
    else:
      if response['code']:
        self.logger.info('HTTP device return code: %s', response['code'])
      if response['headers']:
        self.logger.debug('HTTP Headers:  ')
        for key in response['headers']:
          self.logger.debug('%s: %s', key, response['headers'][key])
      if response['data']:
        self.logger.info('Data from response: %s', response['data'])

  def Register(self):
    """Register device using Privet.

    Returns:
      boolean: True = device registered, False = device not registered.
    Note, devices a required user input to accept or deny a registration
    request, so manual intervention is required.
    """
    if self.StartPrivetRegister():
      if self.GetPrivetClaimToken():
        if self.ConfirmRegistration():
          self.FinishPrivetRegister()
          return True

    return False


  def GetDeviceDetails(self):
    """Get the device details from our management page.

    Returns:
      boolean: True = device populated, False = errors.

    This will populate a Device object with device name, status, state messages,
    and device details.
    """
<<<<<<< HEAD
    response = self.gcp.Search(self.model)
    for k in response['printers'][0]:
      if k == 'name':
        self.name = response['printers'][0][k]
      elif k == 'connectionStatus':
        self.status = response['printers'][0][k]
      elif k == 'id':
        self.dev_id = response['printers'][0][k]
      else:
        self.details[k] = response['printers'][0][k]
    if self.dev_id:
      if self.GetDeviceCDD(self.dev_id):
        return True

    return False
=======

    RETRY_COUNT = 3

    self.error_state = None
    self.warning_state = None
    self.status = None
    self.messages = None
    self.details = None

    for i in range(-1, RETRY_COUNT):
      self.cd.page_id = None
      if not self.error_state:
        self.error_state = self.cloudprintmgr.GetPrinterErrorState(self.name)
      if not self.warning_state:
        self.warning_state = self.cloudprintmgr.GetPrinterWarningState(self.name)
      if not self.status:
        self.status = self.cloudprintmgr.GetPrinterState(self.name)
      if not self.messages:
        self.messages = self.cloudprintmgr.GetPrinterStateMessages(self.name)
      if not self.details:
        self.details = self.cloudprintmgr.GetPrinterDetails(self.name)
>>>>>>> 93ca520c

  def GetDeviceCDD(self, device_id):
    """Get device cdd and populate device object with the details.

    Args:
      device_id: string, Cloud Print device id.
    Returns:
      boolean: True = cdd details populated, False = cdd details not populated.
    """
<<<<<<< HEAD
    info = self.gcp.Printer(device_id)
    if self.ParseCDD(info):
      if self.cdd['uiState']['num_issues'] > 0:
        self.error_state = True
      else:
        self.error_state = False
      return True
    return False
=======
    self.cd.Get(Constants.GCP['SIMULATE'])

    printer_lookup = self.cd.FindID('printer_printerid')
    if not printer_lookup:
      return False
    if not self.cd.SendKeys(device_id, printer_lookup):
      return False
    printer_submit = self.cd.FindID('printer_submit')
    if not self.cd.ClickElement(printer_submit):
      return False
    printer_info = self.cd.FindXPath('html')
    if not printer_info:
      return False
    self.info = printer_info.text
    self.ParseCDD()
    return True
>>>>>>> 93ca520c

  def ParseCDD(self, info):
    """Parse the CDD json string into a logical dictionary.

    Args:
      info: formatted data from /printer interface.
    Returns:
      boolean: True = CDD parsed, False = CDD not parsed.
    """

    if 'printers' in info:
      for k in info['printers'][0]:
        if k == 'capabilities':
          self.cdd['caps'] = {}
        else:
          self.cdd[k] = info['printers'][0][k]
    else:
      self.logger.error('Could not find printers in cdd.')
      return False
    for k in info['printers'][0]['capabilities']['printer']:
      self.cdd['caps'][k] = info['printers'][0]['capabilities']['printer'][k]
    return True

  def CancelRegistration(self):
    """Cancel Privet Registration that is in progress.

    Returns:
      return code from HTTP request.
    """
    cancel_url = self.privet_url['register']['cancel']
    self.logger.debug('Sending request to cancel Privet Registration.')
    response = self.transport.HTTPReq(cancel_url, data='',
                                      headers=self.headers,
                                      user=Constants.USER['EMAIL'])
    return response['code']

  def StartPrivetRegister(self):
    """Start a device registration using the Privet protocol.

    Returns:
      boolean: True = success, False = errors.
    """

    self.logger.debug('Registering device %s with Privet', self.ipv4)
    response = self.transport.HTTPReq(
        self.privet_url['register']['start'], data='',
        headers=self.headers, user=Constants.USER['EMAIL'])
    return self.transport.LogData(response)

  def GetPrivetClaimToken(self):
    """Attempt to get a Privet Claim Token.

    Returns:
      boolean: True = success, False = errors.
    """
    self.logger.debug('Getting Privet Claim Token.')
    counter = 0
    max_cycles = 5  # Don't loop more than this number of times.
    while counter < max_cycles:
      response = self.transport.HTTPReq(
          self.privet_url['register']['getClaimToken'], data='',
          headers=self.headers, user=Constants.USER['EMAIL'])
      self.transport.LogData(response)
      if 'token' in response['data']:
        self.claim_token = self.jparser.GetValue(response['data'], key='token')
        self.automated_claim_url = self.jparser.GetValue(
            response['data'], key='automated_claim_url')
        self.claim_url = self.jparser.GetValue(
            response['data'], key='claim_url')
        return True

      if 'error' in response['data']:
        self.logger.warning(response['data'])
        if 'pending_user_action' in response['data']:
          counter += 1
        else:
          return False

    return False  # If here, means unexpected condition, so return False.

  def SendClaimToken(self, auth_token=None):
    """Send a claim token to the Cloud Print service.

    Args:
      auth_token: string, auth token of user registering printer.
    Returns:
      boolean: True = success, False = errors.
    """
    if not auth_token:
      auth_token = self.auth_token
    if not self.claim_token:
      self.logger.error('Error: device does not have claim token.')
      self.logger.error('Cannot send empty token to Cloud Print Service.')
      return False
    if not self.automated_claim_url:
      self.logger.error('Error: expected automated_claim_url.')
      self.logger.error('Aborting SendClaimToken()')
      return False
    response = self.transport.HTTPReq(self.automated_claim_url,
                                      auth_token=auth_token, data='',
                                      user=Constants.USER['EMAIL'])
    self.transport.LogData(response)
    info = self.jparser.Read(response['data'])
    if info['json']:
      if info['success']:
        return True
      else:
        return False
    else:
      return False

  def ConfirmRegistration(self):
    """Register printer with GCP Service using claim token.

    Returns:
      boolean: True = printer registered, False = printer not registered.
    This method should only be called once self.claim_token is populated.
    """
    if not self.claim_token:
      self.logger.error('No claim token has been  set yet.')
      self.logger.error('Execute GetClaimToken() before this method.')
      return False
    url = '%s/confirm?token=%s' % (Constants.GCP['MGT'], self.claim_token)
    response = self.transport.HTTPReq(url, data='', headers=self.headers,
                                      auth_token=self.auth_token)
    info = jparser.Read(response['data'])
    if info['success']:
      return True

    return False

  def FinishPrivetRegister(self):
    """Complete printer registration using Privet.

    Returns:
      boolean: True = success, False = errors.
    """

    self.logger.debug('Finishing printer registration.')
    response = self.transport.HTTPReq(
        self.privet_url['register']['complete'], data='',
        headers=self.headers, user=Constants.USER['EMAIL'])
    # Add the device id from the Cloud Print Service.
    info = self.jparser.Read(response['data'])
    if info['json']:
      for k in info:
        if 'device_id' in k:
          self.dev_id = info[k]
          self.logger.debug('Registered with device id: %s', self.dev_id)
    return self.transport.LogData(response)

  def UnRegister(self, auth_token):
    """Remove device from Google Cloud Service.

    Args:
      auth_token: string, auth token of device owner.
    Returns:
      boolean: True = success, False = errors.
    """
    if self.id:
      delete_url = '%s/delete?printerid=%s' % (Constants.AUTH['URL']['GCP'],
                                               self.id)
      response = self.transport.HTTPReq(delete_url, auth_token=auth_token,
                                        data='')
    else:
      self.logger.warning('Cannot delete device, not registered.')
      return False

    result = self.jparser.Validate(response['data'])
    if result:
      self.logger.debug('Successfully deleted printer from service.')
      self.id = None
      return True
    else:
      self.logger.error('Unable to delete printer from service.')
      return False<|MERGE_RESOLUTION|>--- conflicted
+++ resolved
@@ -33,20 +33,12 @@
 class Device(object):
   """The basic device object."""
 
-<<<<<<< HEAD
-  def __init__(self, auth_token, model=None):
+  def __init__(self, logger, auth_token, model=None, privet_port=None):
     """Initialize a device object.
 
     Args:
+      logger: initialized logger object.
       auth_token: string, auth_token of authenicated user.
-=======
-  def __init__(self, logger, chromedriver, model=None, privet_port=None):
-    """Initialize a device object.
-
-    Args:
-      logger: initialized logger object.
-      chromedriver: initialized chromedriver object.
->>>>>>> 93ca520c
       model: string, unique model or name of device.
       privet_port: integer, tcp port devices uses for Privet protocol.
     """
@@ -54,25 +46,16 @@
       self.model = model
     else:
       self.model = Constants.PRINTER['MODEL']
-<<<<<<< HEAD
+
     self.auth_token = auth_token
-    self.logger = _log.GetLogger('LogoCert')
-    self.ipv4 = Constants.PRINTER['IP']
-    self.port = Constants.PRINTER['PORT']
-    self.dev_id = None
-    self.name = None
-    self.gcp = GCPService(auth_token)
-=======
     self.logger = logger
-    self.cd = chromedriver
-    self.cloudprintmgr = CloudPrintMgr(logger, chromedriver)
     self.ipv4 = Constants.PRINTER['IP']
     if privet_port:
       self.port = privet_port
     else:
       self.port = Constants.PRINTER['PORT']
+    self.dev_id = None
     self.name = Constants.PRINTER['NAME']
->>>>>>> 93ca520c
     self.status = None
     self.messages = {}
     self.details = {}
@@ -139,7 +122,6 @@
     This will populate a Device object with device name, status, state messages,
     and device details.
     """
-<<<<<<< HEAD
     response = self.gcp.Search(self.model)
     for k in response['printers'][0]:
       if k == 'name':
@@ -155,29 +137,6 @@
         return True
 
     return False
-=======
-
-    RETRY_COUNT = 3
-
-    self.error_state = None
-    self.warning_state = None
-    self.status = None
-    self.messages = None
-    self.details = None
-
-    for i in range(-1, RETRY_COUNT):
-      self.cd.page_id = None
-      if not self.error_state:
-        self.error_state = self.cloudprintmgr.GetPrinterErrorState(self.name)
-      if not self.warning_state:
-        self.warning_state = self.cloudprintmgr.GetPrinterWarningState(self.name)
-      if not self.status:
-        self.status = self.cloudprintmgr.GetPrinterState(self.name)
-      if not self.messages:
-        self.messages = self.cloudprintmgr.GetPrinterStateMessages(self.name)
-      if not self.details:
-        self.details = self.cloudprintmgr.GetPrinterDetails(self.name)
->>>>>>> 93ca520c
 
   def GetDeviceCDD(self, device_id):
     """Get device cdd and populate device object with the details.
@@ -187,7 +146,6 @@
     Returns:
       boolean: True = cdd details populated, False = cdd details not populated.
     """
-<<<<<<< HEAD
     info = self.gcp.Printer(device_id)
     if self.ParseCDD(info):
       if self.cdd['uiState']['num_issues'] > 0:
@@ -196,24 +154,7 @@
         self.error_state = False
       return True
     return False
-=======
-    self.cd.Get(Constants.GCP['SIMULATE'])
-
-    printer_lookup = self.cd.FindID('printer_printerid')
-    if not printer_lookup:
-      return False
-    if not self.cd.SendKeys(device_id, printer_lookup):
-      return False
-    printer_submit = self.cd.FindID('printer_submit')
-    if not self.cd.ClickElement(printer_submit):
-      return False
-    printer_info = self.cd.FindXPath('html')
-    if not printer_info:
-      return False
-    self.info = printer_info.text
-    self.ParseCDD()
-    return True
->>>>>>> 93ca520c
+
 
   def ParseCDD(self, info):
     """Parse the CDD json string into a logical dictionary.
